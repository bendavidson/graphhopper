<!DOCTYPE html>
<html>
    <head>        
        <meta name="viewport" content="width=device-width, initial-scale=1.0, maximum-scale=1.0, user-scalable=no">
        <meta http-equiv="Content-Type" content="text/html; charset=UTF-8">
        <meta name="keywords" content="road routing,shortest path,maps,openstreetmap,android,navigation,routenplaner,gis"/>
        <link type="image/png" rel="icon" href="/favicon.ico"/>
        <link rel="search" type="application/opensearchdescription+xml" title="Delrep Maps" href="opensearch.xml"/>
        <title>Driving Directions - Delrep Maps</title>
        <meta name="description" content="A fast route planner for HGVs & Cars! Based on OpenStreetMap including elevation data. Try out for free!"/>
        <link rel="stylesheet" href="css/leaflet.css?v=0.7.3" />
        <script type="text/javascript" src="js/leaflet.js?v=0.7.3"></script>
        <link rel="stylesheet" href="css/Leaflet.Elevation-0.0.2.css" />
        <script type="text/javascript" src="js/d3.min.js"></script>
        <script type="text/javascript" src="js/Leaflet.Elevation-0.0.2.min.js"></script>

        <link rel="stylesheet" href="css/leaflet_numbered_markers.css" />
        <link rel="stylesheet" href="css/leaflet.contextmenu.css" />
        <link rel="stylesheet" href="css/leaflet.loading.css" />
        <link rel="stylesheet" href="css/ui-lightness/jquery-ui-1.10.4.css" />
        <script type="text/javascript" src="js/leaflet.contextmenu.js"></script>
        <script type="text/javascript" src="js/leaflet.loading.js"></script>
        <script type="text/javascript" src="js/jquery-2.1.0.min.js"></script>
        <script type="text/javascript" src="js/jquery-ui-1.10.4.custom.min.js"></script>
        <script type="text/javascript" src="js/leaflet_numbered_markers.js"></script>
        <script type="text/javascript" src="js/jquery.history.js"></script>
        <!--
        <script type="text/javascript" src="js/jquery.autocomplete.min.js"></script>
        -->
        <script type="text/javascript" src="js/jquery.autocomplete.js"></script>
        <script type="text/javascript" src="js/ghrequest.js?v=0.4.4"></script>
        <script type="text/javascript" src="js/main.js?v=0.4.4"></script>
        <link rel="stylesheet" type="text/css" href="css/style.css" />
    </head>
    <body>
        <div id="input">
            <div id="input_header">
                <div id="header_img">
<<<<<<< HEAD
                    <a class="no_link" href="http://delrepmaps:8989">
                        <img alt="GraphHopper" src="./img/turnerslogo.png"/>                    
=======
                    <a class="no_link" href="https://graphhopper.com">
                        <img alt="GraphHopper" src="./img/header.png"/>
>>>>>>> 92eb6fe5
                    </a>
                </div>
                <div id="options">
                    <span id="vehicles">

                    </span>
                </div>
                <form id="locationform">
                    <div id="locationpoints">
                        <div id="x_pointAdd" class="pointAdd"><img src="./img/point_add.png"/></div>
                    </div>
                    <div class="clear"> </div>
                    <input id="searchButton" type="submit" value="Search">
                </form>      
                <div id="export-link" title="Static Link" class="left"><a href="/maps"><img src='img/link.png'></a></div>
                <div id="gpxExportButton" title="GPX Download"><a href=""><img alt="gpx" src='img/gpx.png'></a></div>
                <div id="hosting">Powered by <a href='https://graphhopper.com/#directions-api'>GraphHopper API</a></div>
            </div>
            <div class="clear"> </div>
            <div id="info" class="small_text">
            </div>
            <div id="error" class="error">
            </div>

            <div id="footer">
                <div id="link_line">
                    <a class="footer-link" href='https://graphhopper.com/#contact'>Contact</a>
                    <a class="footer-link" href='https://graphhopper.com/terms.html'>Terms</a>
                    <a class="footer-link" href='https://graphhopper.com/privacy.html'>Privacy</a>
                </div>
            </div>  

            <div id="pointTemplate" class="hidden">
                <div id="{id}_Div" class="pointDiv">
                    <img id="{id}_Indicator" class="hidden pointIndicator" src="img/loading.gif"/>
                    <img id="{id}_Flag" class="pointFlag" src="img/marker-small-green.png"/>
                    <input id="{id}_Input" class="pointInput" type="text" placeholder=""/>
                    <div class="pointDelete"><img src="./img/point_delete.png"></div>
                    <div class="clear"> </div>
                    <div id="{id}_ResolveFound" class="pointResolveFound"></div>
                    <div id="{id}_ResolveError" class="pointResolveError"></div>
                </div>
            </div>   
        </div>

        <div id="map">
        </div>
        <!-- Piwik -->
        <script type="text/javascript">
            PIWIK = false;
            if (PIWIK) {
                var _paq = _paq || [];
                _paq.push(['trackPageView']);
                _paq.push(['enableLinkTracking']);
                (function () {
                    var u = (("https:" == document.location.protocol) ? "https" : "http") + "://graphhopper.com/piwik/";
                    _paq.push(['setTrackerUrl', u + 'piwik.php']);
                    _paq.push(['setSiteId', 1]);
                    var d = document, g = d.createElement('script'), s = d.getElementsByTagName('script')[0];
                    g.type = 'text/javascript';
                    g.defer = true;
                    g.async = true;
                    g.src = u + 'piwik.js';
                    s.parentNode.insertBefore(g, s);
                })();
            }
        </script>
        <noscript><p><img src="https://graphhopper.com/piwik/piwik.php?idsite=1" style="border:0;" alt="" /></p></noscript>
        <!-- End Piwik Code -->
    </body>
</html><|MERGE_RESOLUTION|>--- conflicted
+++ resolved
@@ -36,13 +36,8 @@
         <div id="input">
             <div id="input_header">
                 <div id="header_img">
-<<<<<<< HEAD
                     <a class="no_link" href="http://delrepmaps:8989">
-                        <img alt="GraphHopper" src="./img/turnerslogo.png"/>                    
-=======
-                    <a class="no_link" href="https://graphhopper.com">
-                        <img alt="GraphHopper" src="./img/header.png"/>
->>>>>>> 92eb6fe5
+                        <img alt="GraphHopper" src="./img/turnerslogo.png"/> 
                     </a>
                 </div>
                 <div id="options">
