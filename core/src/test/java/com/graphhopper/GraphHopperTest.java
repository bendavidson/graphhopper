/*
 *  Licensed to GraphHopper and Peter Karich under one or more contributor
 *  license agreements. See the NOTICE file distributed with this work for 
 *  additional information regarding copyright ownership.
 *
 *  GraphHopper licenses this file to you under the Apache License, 
 *  Version 2.0 (the "License"); you may not use this file except in 
 *  compliance with the License. You may obtain a copy of the License at
 *
 *       http://www.apache.org/licenses/LICENSE-2.0
 *
 *  Unless required by applicable law or agreed to in writing, software
 *  distributed under the License is distributed on an "AS IS" BASIS,
 *  WITHOUT WARRANTIES OR CONDITIONS OF ANY KIND, either express or implied.
 *  See the License for the specific language governing permissions and
 *  limitations under the License.
 */
package com.graphhopper;

import com.graphhopper.reader.DataReader;
import com.graphhopper.routing.AlgorithmOptions;
import com.graphhopper.routing.util.EdgeFilter;
import com.graphhopper.routing.util.EncodingManager;
import com.graphhopper.storage.index.QueryResult;
import com.graphhopper.util.CmdArgs;
import com.graphhopper.util.Helper;
import com.graphhopper.util.Instruction;
import com.graphhopper.util.shapes.GHPoint;
import java.io.File;
import java.io.IOException;
import java.util.concurrent.CountDownLatch;
import java.util.concurrent.TimeUnit;
import java.util.concurrent.atomic.AtomicReference;
import org.junit.After;
import org.junit.Test;
import static org.junit.Assert.*;
import org.junit.Before;

/**
 *
 * @author Peter Karich
 */
public class GraphHopperTest
{
    private static final String ghLoc = "./target/tmp/ghosm";
    private static final String testOsm = "./src/test/resources/com/graphhopper/reader/test-osm.xml";
    private static final String testOsm3 = "./src/test/resources/com/graphhopper/reader/test-osm3.xml";
    private GraphHopper instance;

    @Before
    public void setUp()
    {
        Helper.removeDir(new File(ghLoc));
    }

    @After
    public void tearDown()
    {
        if (instance != null)
            instance.close();
        Helper.removeDir(new File(ghLoc));
    }

    @Test
    public void testLoadOSM()
    {
        GraphHopper closableInstance = new GraphHopper().setStoreOnFlush(true).
                setEncodingManager(new EncodingManager("CAR")).
                setGraphHopperLocation(ghLoc).
                setOSMFile(testOsm);
        closableInstance.importOrLoad();
        GHResponse rsp = closableInstance.route(new GHRequest(51.2492152, 9.4317166, 51.2, 9.4));
        assertFalse(rsp.hasErrors());
        assertEquals(3, rsp.getPoints().getSize());

        closableInstance.close();
        closableInstance = new GraphHopper().setStoreOnFlush(true).
                setEncodingManager(new EncodingManager("CAR"));
        assertTrue(closableInstance.load(ghLoc));
        rsp = closableInstance.route(new GHRequest(51.2492152, 9.4317166, 51.2, 9.4));
        assertFalse(rsp.hasErrors());
        assertEquals(3, rsp.getPoints().getSize());

        closableInstance.close();
        try
        {
            rsp = closableInstance.route(new GHRequest(51.2492152, 9.4317166, 51.2, 9.4));
            assertTrue(false);
        } catch (Exception ex)
        {
            assertEquals("You need to create a new GraphHopper instance as it is already closed", ex.getMessage());
        }

        try
        {
            QueryResult qr = closableInstance.getLocationIndex().findClosest(51.2492152, 9.4317166, EdgeFilter.ALL_EDGES);
            assertTrue(false);
        } catch (Exception ex)
        {
            assertEquals("You need to create a new LocationIndex instance as it is already closed", ex.getMessage());
        }
    }

    @Test
    public void testLoadOSMNoCH()
    {
        GraphHopper gh = new GraphHopper().setStoreOnFlush(true).
                setCHEnable(false).
                setEncodingManager(new EncodingManager("CAR")).
                setGraphHopperLocation(ghLoc).
                setOSMFile(testOsm);
        gh.importOrLoad();
        GHResponse rsp = gh.route(new GHRequest(51.2492152, 9.4317166, 51.2, 9.4));
        assertFalse(rsp.hasErrors());
        assertEquals(3, rsp.getPoints().getSize());

        gh.close();
        gh = new GraphHopper().setStoreOnFlush(true).
                setCHEnable(false).
                setEncodingManager(new EncodingManager("CAR"));
        assertTrue(gh.load(ghLoc));
        rsp = gh.route(new GHRequest(51.2492152, 9.4317166, 51.2, 9.4));
        assertFalse(rsp.hasErrors());
        assertEquals(3, rsp.getPoints().getSize());

        gh.close();
    }

    @Test
    public void testAllowMultipleReadingInstances()
    {
        GraphHopper instance1 = new GraphHopper().setStoreOnFlush(true).
                setEncodingManager(new EncodingManager("CAR")).
                setGraphHopperLocation(ghLoc).
                setOSMFile(testOsm);
        instance1.importOrLoad();

        GraphHopper instance2 = new GraphHopper().setStoreOnFlush(true).
                setEncodingManager(new EncodingManager("CAR")).
                setOSMFile(testOsm);
        instance2.load(ghLoc);

        GraphHopper instance3 = new GraphHopper().setStoreOnFlush(true).
                setEncodingManager(new EncodingManager("CAR")).
                setOSMFile(testOsm);
        instance3.load(ghLoc);

        instance1.close();
        instance2.close();
        instance3.close();
    }

    @Test
    public void testDoNotAllowWritingAndLoadingAtTheSameTime() throws Exception
    {
        final CountDownLatch latch1 = new CountDownLatch(1);
        final CountDownLatch latch2 = new CountDownLatch(1);
        final GraphHopper instance1 = new GraphHopper()
        {
            @Override
            protected DataReader importData() throws IOException
            {
                try
                {
                    latch2.countDown();
                    latch1.await(3, TimeUnit.SECONDS);
                } catch (InterruptedException ex)
                {
                }
                return super.importData();
            }
        }.setStoreOnFlush(true).
                setEncodingManager(new EncodingManager("CAR")).
                setGraphHopperLocation(ghLoc).
                setOSMFile(testOsm);
        final AtomicReference<Exception> ar = new AtomicReference<Exception>();
        Thread thread = new Thread()
        {
            @Override
            public void run()
            {
                try
                {
                    instance1.importOrLoad();
                } catch (Exception ex)
                {
                    ar.set(ex);
                }
            }
        };
        thread.start();

        GraphHopper instance2 = new GraphHopper().setStoreOnFlush(true).
                setEncodingManager(new EncodingManager("CAR")).
                setOSMFile(testOsm);
        try
        {
            // let thread reach the CountDownLatch
            latch2.await(3, TimeUnit.SECONDS);
            // now importOrLoad should have create a lock which this load call does not like
            instance2.load(ghLoc);
            assertTrue(false);
        } catch (RuntimeException ex)
        {
            assertNotNull(ex);
            assertTrue(ex.getMessage(), ex.getMessage().startsWith("To avoid reading partial data"));
        } finally
        {
            instance2.close();
            latch1.countDown();
            // make sure the import process wasn't interrupted and no other error happened
            thread.join();
        }

        if (ar.get() != null)
            assertNull(ar.get().getMessage(), ar.get());
        instance1.close();
    }

    @Test
    public void testPrepare()
    {
        instance = new GraphHopper().
                setStoreOnFlush(false).
                setEncodingManager(new EncodingManager("CAR")).
                setCHWeighting("shortest").
                setGraphHopperLocation(ghLoc).
                setOSMFile(testOsm);
        instance.importOrLoad();
<<<<<<< HEAD
        GHResponse ph = instance.route(new GHRequest(51.2492152, 9.4317166, 51.2, 9.4).setAlgorithm("dijkstrabi"));
        assertTrue(ph.isFound());
        assertEquals(Helper.createPointList(51.249215, 9.431716, 52.0, 9.0, 51.2, 9.4), ph.getPoints());
        assertEquals(3, ph.getPoints().getSize());
=======
        GHResponse rsp = instance.route(new GHRequest(51.2492152, 9.4317166, 51.2, 9.4).
                setAlgorithm(AlgorithmOptions.DIJKSTRA_BI));
        assertFalse(rsp.hasErrors());
        assertEquals("(51.24921503475044,9.431716451757769), (52.0,9.0), (51.199999850988384,9.39999970197677)", rsp.getPoints().toString());
        assertEquals(3, rsp.getPoints().getSize());
>>>>>>> 709787c4
    }

    @Test
    public void testSortedGraph_noCH()
    {
        instance = new GraphHopper().setStoreOnFlush(false).
                setSortGraph(true).
                setEncodingManager(new EncodingManager("CAR")).
                setCHEnable(false).
                setGraphHopperLocation(ghLoc).
                setOSMFile(testOsm);
        instance.importOrLoad();
        GHResponse rsp = instance.route(new GHRequest(51.2492152, 9.4317166, 51.2, 9.4).
                setAlgorithm(AlgorithmOptions.DIJKSTRA_BI));
        assertFalse(rsp.hasErrors());
        assertEquals(3, rsp.getPoints().getSize());
        assertEquals(new GHPoint(51.24921503475044, 9.431716451757769), rsp.getPoints().toGHPoint(0));
        assertEquals(new GHPoint(52.0, 9.0), rsp.getPoints().toGHPoint(1));
        assertEquals(new GHPoint(51.199999850988384, 9.39999970197677), rsp.getPoints().toGHPoint(2));

        GHRequest req = new GHRequest(51.2492152, 9.4317166, 51.2, 9.4);
        boolean old = instance.enableInstructions;
        req.getHints().put("instructions", true);
        instance.route(req);
        assertEquals(old, instance.enableInstructions);

        req.getHints().put("instructions", false);
        instance.route(req);
        assertEquals("route method should not change instance field", old, instance.enableInstructions);
    }

    @Test
    public void testFootAndCar()
    {
        // now all ways are imported
        instance = new GraphHopper().setStoreOnFlush(false).
                setEncodingManager(new EncodingManager("CAR,FOOT")).
                setCHEnable(false).
                setGraphHopperLocation(ghLoc).
                setOSMFile(testOsm3);
        instance.importOrLoad();

        assertEquals(5, instance.getGraph().getNodes());
        assertEquals(8, instance.getGraph().getAllEdges().getCount());

        // A to D
        GHResponse rsp = instance.route(new GHRequest(11.1, 50, 11.3, 51).setVehicle(EncodingManager.CAR));
        assertFalse(rsp.hasErrors());
        assertFalse(rsp.hasErrors());
        assertEquals(3, rsp.getPoints().getSize());
        // => found A and D
        assertEquals(50, rsp.getPoints().getLongitude(0), 1e-3);
        assertEquals(11.1, rsp.getPoints().getLatitude(0), 1e-3);
        assertEquals(51, rsp.getPoints().getLongitude(2), 1e-3);
        assertEquals(11.3, rsp.getPoints().getLatitude(2), 1e-3);

        // A to D not allowed for foot. But the location index will choose a node close to D accessible to FOOT        
        rsp = instance.route(new GHRequest(11.1, 50, 11.3, 51).setVehicle(EncodingManager.FOOT));
        assertFalse(rsp.hasErrors());
        assertEquals(2, rsp.getPoints().getSize());
        // => found a point on edge A-B        
        assertEquals(11.680, rsp.getPoints().getLatitude(1), 1e-3);
        assertEquals(50.644, rsp.getPoints().getLongitude(1), 1e-3);

        // A to E only for foot
        rsp = instance.route(new GHRequest(11.1, 50, 10, 51).setVehicle(EncodingManager.FOOT));
        assertFalse(rsp.hasErrors());
        assertEquals(2, rsp.getPoints().size());

        // A D E for car
        rsp = instance.route(new GHRequest(11.1, 50, 10, 51).setVehicle(EncodingManager.CAR));
        assertFalse(rsp.hasErrors());
        assertEquals(3, rsp.getPoints().getSize());
    }

    @Test
    public void testFailsForWrongConfig() throws IOException
    {
        instance = new GraphHopper().init(
                new CmdArgs().
                put("osmreader.osm", testOsm3).
                put("osmreader.dataaccess", "RAM").
                put("graph.flagEncoders", "FOOT,CAR").
                put("prepare.chWeighting", "no")).
                setGraphHopperLocation(ghLoc);
        instance.importOrLoad();
        assertEquals(5, instance.getGraph().getNodes());
        instance.close();

        instance = new GraphHopper().init(
                new CmdArgs().
                put("osmreader.osm", testOsm3).
                put("osmreader.dataaccess", "RAM").
                put("graph.flagEncoders", "FOOT").
                put("prepare.chWeighting", "no")).
                setOSMFile(testOsm3);
        try
        {
            instance.load(ghLoc);
            assertTrue(false);
        } catch (Exception ex)
        {
        }

        // different order should be ok
        instance = new GraphHopper().init(
                new CmdArgs().
                put("osmreader.osm", testOsm3).
                put("osmreader.dataaccess", "RAM").
                put("prepare.chWeighting", "no").
                put("graph.flagEncoders", "CAR,FOOT")).
                setOSMFile(testOsm3);
        assertTrue(instance.load(ghLoc));
        assertEquals(5, instance.getGraph().getNodes());
    }

    @Test
    public void testNoNPE_ifLoadNotSuccessful()
    {
        // missing import of graph
        instance = new GraphHopper().
                setStoreOnFlush(true).
                setEncodingManager(new EncodingManager("CAR"));
        try
        {
            assertFalse(instance.load(ghLoc));
            instance.route(new GHRequest(10, 40, 12, 32));
            assertTrue(false);
        } catch (IllegalStateException ex)
        {
            assertEquals("Call load or importOrLoad before routing", ex.getMessage());
        }
    }

    @Test
    public void testFailsForMissingParameters() throws IOException
    {
        // missing load of graph
        instance = new GraphHopper();
        try
        {
            instance.setOSMFile(testOsm).importData();
            assertTrue(false);
        } catch (IllegalStateException ex)
        {
            assertEquals("Load graph before importing OSM data", ex.getMessage());
        }

        // missing graph location
        instance = new GraphHopper();
        try
        {
            instance.importOrLoad();
            assertTrue(false);
        } catch (IllegalStateException ex)
        {
            assertEquals("graphHopperLocation is not specified. call init before", ex.getMessage());
        }

        // missing OSM file to import
        instance = new GraphHopper().
                setStoreOnFlush(true).
                setEncodingManager(new EncodingManager("CAR")).
                setGraphHopperLocation(ghLoc);
        try
        {
            instance.importOrLoad();
            assertTrue(false);
        } catch (IllegalStateException ex)
        {
            assertEquals("Couldn't load from existing folder: " + ghLoc
                    + " but also cannot import from OSM file as it wasn't specified!", ex.getMessage());
        }

        // missing encoding manager          
        instance = new GraphHopper().
                setStoreOnFlush(true).
                setGraphHopperLocation(ghLoc).
                setOSMFile(testOsm3);
        try
        {
            instance.importOrLoad();
            assertTrue(false);
        } catch (IllegalStateException ex)
        {
            assertTrue(ex.getMessage(), ex.getMessage().startsWith("Cannot load properties to fetch EncodingManager"));
        }

        // Import is possible even if no storeOnFlush is specified BUT here we miss the OSM file
        instance = new GraphHopper().
                setStoreOnFlush(false).
                setEncodingManager(new EncodingManager("CAR")).
                setGraphHopperLocation(ghLoc);
        try
        {
            instance.importOrLoad();
            assertTrue(false);
        } catch (Exception ex)
        {
            assertEquals("Couldn't load from existing folder: " + ghLoc
                    + " but also cannot import from OSM file as it wasn't specified!", ex.getMessage());
        }
    }

    @Test
    public void testFootOnly()
    {
        // now only footable ways are imported => no A D C and B D E => the other both ways have pillar nodes!
        instance = new GraphHopper().setStoreOnFlush(false).
                setEncodingManager(new EncodingManager("FOOT")).
                setGraphHopperLocation(ghLoc).
                setOSMFile(testOsm3);
        instance.importOrLoad();

        assertEquals(2, instance.getGraph().getNodes());
        assertEquals(2, instance.getGraph().getAllEdges().getCount());

        // A to E only for foot
        GHResponse res = instance.route(new GHRequest(11.1, 50, 11.2, 52).setVehicle(EncodingManager.FOOT));
        assertFalse(res.hasErrors());
        assertEquals(3, res.getPoints().getSize());
    }

    @Test
    public void testPrepareOnly()
    {
        instance = new GraphHopper().setStoreOnFlush(true).
                setCHWeighting("shortest").
                setEncodingManager(new EncodingManager("FOOT")).
                setDoPrepare(false).
                setGraphHopperLocation(ghLoc).
                setOSMFile(testOsm3);
        instance.importOrLoad();
        instance.close();

        instance = new GraphHopper().setStoreOnFlush(true).
                setCHWeighting("shortest").
                setGraphHopperLocation(ghLoc).
                setOSMFile(testOsm3);

        // wrong encoding manager
        instance.setEncodingManager(new EncodingManager("CAR"));
        try
        {
            instance.load(ghLoc);
            assertTrue(false);
        } catch (IllegalStateException ex)
        {
            assertTrue(ex.getMessage(), ex.getMessage().startsWith("Encoding does not match:"));
        }

        // use the encoding manager from the graph
        instance = new GraphHopper().setStoreOnFlush(true).
                setEncodingManager(new EncodingManager("FOOT")).
                setCHWeighting("shortest").
                setGraphHopperLocation(ghLoc).
                setOSMFile(testOsm3);
        instance.load(ghLoc);
    }

    @Test
    public void testVia()
    {
<<<<<<< HEAD
        instance = new GraphHopper().setInMemory(true).
                init(
                        new CmdArgs().
                        put("prepare.minNetworkSize", "1").
                        put("osmreader.acceptWay", "CAR").
                        put("osmreader.osm", testOsm3)).
=======
        instance = new GraphHopper().setStoreOnFlush(true).
                init(new CmdArgs().
                        put("osmreader.osm", testOsm3).
                        put("prepare.minNetworkSize", "1").
                        put("graph.acceptWay", "CAR")).
>>>>>>> 709787c4
                setGraphHopperLocation(ghLoc);
        instance.importOrLoad();

        // A -> B -> C
        GHPoint first = new GHPoint(11.1, 50);
        GHPoint second = new GHPoint(12, 51);
        GHPoint third = new GHPoint(11.2, 51.9);
        GHResponse rsp12 = instance.route(new GHRequest().addPoint(first).addPoint(second));
        assertFalse("should find 1->2", rsp12.hasErrors());
        assertEquals(147930.5, rsp12.getDistance(), .1);
        GHResponse rsp23 = instance.route(new GHRequest().addPoint(second).addPoint(third));
        assertFalse("should find 2->3", rsp23.hasErrors());
        assertEquals(176608.9, rsp23.getDistance(), .1);

        GHResponse rsp = instance.route(new GHRequest().addPoint(first).addPoint(second).addPoint(third));

        assertFalse(rsp.hasErrors());
        assertFalse("should find 1->2->3", rsp.hasErrors());
        assertEquals(rsp12.getDistance() + rsp23.getDistance(), rsp.getDistance(), 1e-6);
        assertEquals(5, rsp.getPoints().getSize());
        assertEquals(5, rsp.getInstructions().size());
        assertEquals(Instruction.REACHED_VIA, rsp.getInstructions().get(1).getSign());
    }
}<|MERGE_RESOLUTION|>--- conflicted
+++ resolved
@@ -227,18 +227,11 @@
                 setGraphHopperLocation(ghLoc).
                 setOSMFile(testOsm);
         instance.importOrLoad();
-<<<<<<< HEAD
-        GHResponse ph = instance.route(new GHRequest(51.2492152, 9.4317166, 51.2, 9.4).setAlgorithm("dijkstrabi"));
-        assertTrue(ph.isFound());
-        assertEquals(Helper.createPointList(51.249215, 9.431716, 52.0, 9.0, 51.2, 9.4), ph.getPoints());
-        assertEquals(3, ph.getPoints().getSize());
-=======
         GHResponse rsp = instance.route(new GHRequest(51.2492152, 9.4317166, 51.2, 9.4).
                 setAlgorithm(AlgorithmOptions.DIJKSTRA_BI));
         assertFalse(rsp.hasErrors());
-        assertEquals("(51.24921503475044,9.431716451757769), (52.0,9.0), (51.199999850988384,9.39999970197677)", rsp.getPoints().toString());
-        assertEquals(3, rsp.getPoints().getSize());
->>>>>>> 709787c4
+        assertEquals(Helper.createPointList(51.249215, 9.431716, 52.0, 9.0, 51.2, 9.4), rsp.getPoints());
+        assertEquals(3, rsp.getPoints().getSize());
     }
 
     @Test
@@ -502,20 +495,11 @@
     @Test
     public void testVia()
     {
-<<<<<<< HEAD
-        instance = new GraphHopper().setInMemory(true).
-                init(
-                        new CmdArgs().
-                        put("prepare.minNetworkSize", "1").
-                        put("osmreader.acceptWay", "CAR").
-                        put("osmreader.osm", testOsm3)).
-=======
         instance = new GraphHopper().setStoreOnFlush(true).
                 init(new CmdArgs().
                         put("osmreader.osm", testOsm3).
                         put("prepare.minNetworkSize", "1").
                         put("graph.acceptWay", "CAR")).
->>>>>>> 709787c4
                 setGraphHopperLocation(ghLoc);
         instance.importOrLoad();
 
