--- conflicted
+++ resolved
@@ -41,7 +41,7 @@
     };
     private final Set<String> allowedHighwayTags = new HashSet<String>() {
         {
-            addAll( saveHighwayTags );
+            addAll(saveHighwayTags);
             add("trunk");
             add("primary");
             add("secondary");
@@ -60,33 +60,23 @@
 
     public FootFlagEncoder() {
         super(16, 1, SPEED.get("mean"), SPEED.get("max"));
-
-<<<<<<< HEAD
         restrictions = new String[]{"foot", "access"};
-        restricted.add("private");
-        restricted.add("no");
-        restricted.add("restricted");
-=======
-        restrictions = new String[] { "foot", "access"};
         restrictedValues.add("private");
         restrictedValues.add("no");
         restrictedValues.add("restricted");
->>>>>>> 2682d038
 
         intended.add("yes");
         intended.add("designated");
         intended.add("official");
         intended.add("permissive");
 
-<<<<<<< HEAD
         sidewalks.add("yes");
         sidewalks.add("both");
         sidewalks.add("left");
         sidewalks.add("right");
-=======
-        ferries.add( "shuttle_train" );
-        ferries.add( "ferry" );
->>>>>>> 2682d038
+        
+        ferries.add("shuttle_train");
+        ferries.add("ferry");
     }
 
     public Integer getSpeed(String string) {
@@ -104,53 +94,32 @@
      * Some ways are okay but not separate for pedestrians.
      */
     @Override
-<<<<<<< HEAD
-    public boolean isAllowed(Map<String, String> osmProperties) {
-        if (hasTag("sidewalk", sidewalks, osmProperties))
-            return true;
-
-        if (hasTag("foot", intended, osmProperties))
-            return true;
-=======
-    public int isAllowed( Map<String, String> osmProperties ) {
-        String highwayValue = osmProperties.get( "highway" );
-
-        if( highwayValue == null ) {
-            if( hasTag( "route", ferries, osmProperties ) ) {
-                if( !hasTag( "foot", "no", osmProperties ) )
+    public int isAllowed(Map<String, String> osmProperties) {
+        String highwayValue = osmProperties.get("highway");
+        if (highwayValue == null) {
+            if (hasTag("route", ferries, osmProperties)) {
+                if (!hasTag("foot", "no", osmProperties))
                     return acceptBit | ferryBit;
             }
             return 0;
-        }
-        else {
-            if( hasTag( "sidewalk", sidewalks, osmProperties ) )
+        } else {
+            if (hasTag("sidewalk", sidewalks, osmProperties))
                 return acceptBit;
 
             // no need to evaluate ferries - already included here
-            if( hasTag( "foot", intended, osmProperties ) )
+            if (hasTag("foot", intended, osmProperties))
                 return acceptBit;
 
-            if( !allowedHighwayTags.contains( highwayValue ) )
+            if (!allowedHighwayTags.contains(highwayValue))
                 return 0;
 
-            if( hasTag( "motorroad", "yes", osmProperties ) )
-                return 0;
->>>>>>> 2682d038
-
-            if( hasTag( "bicycle", "official", osmProperties ) )
+            if (hasTag("motorroad", "yes", osmProperties))
                 return 0;
 
-<<<<<<< HEAD
-        if (hasTag("motorroad", "yes", osmProperties))
-            return false;
-
-        if (hasTag("bicycle", "official", osmProperties))
-            return false;
-
-        return super.isAllowed(osmProperties);
-=======
+            if (hasTag("bicycle", "official", osmProperties))
+                return 0;
             // check access restrictions
-            if( hasTag( restrictions, restrictedValues, osmProperties ) )
+            if (hasTag(restrictions, restrictedValues, osmProperties))
                 return 0;
 
             return acceptBit;
@@ -158,19 +127,17 @@
     }
 
     @Override
-    public int handleWayTags( int allowed, Map<String, String> osmProperties ) {
-
-        if( (allowed & acceptBit) == 0 )
+    public int handleWayTags(int allowed, Map<String, String> osmProperties) {
+        if ((allowed & acceptBit) == 0)
             return 0;
 
         int encoded = 0;
-        if( (allowed & ferryBit) == 0 ) {
+        if ((allowed & ferryBit) == 0) {
             //outProperties.put("foot", true);
             encoded = flagsDefault(true);
             //String highwayValue = osmProperties.get("highway");
             //outProperties.put( "footsave", isSaveHighway( highwayValue ) );
-        }
-        else {
+        } else {
             // TODO read duration and calculate speed 00:30 for ferry
             //outProperties.put("foot", true);
             encoded = flagsDefault(true);
@@ -178,7 +145,6 @@
         }
 
         return encoded;
->>>>>>> 2682d038
     }
 
     /**
